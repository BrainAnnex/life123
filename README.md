<<<<<<< HEAD
### VERSION 1.0-beta5
=======
### VERSION 1.0-beta4
>>>>>>> 93f08389


# Life123
Detailed quantitative modeling of biological systems in 1, 2 and 3D

Including diffusion, reactions, membranes and compartments.

## Fundamental Goals
1. Detailed, quantitative biological simulations, including whole prokaryotic cells (bacteria), and later eukaryotic cells
2. Deeper quantitative insight into human tissue/organ/system physiology, for the advancement of medicine
3. A very integrative approach that is ultimate conducive to body-wide insights,
   with an eye to Longevity Science
4. Explore the minimalist essence of life-like dynamical systems
5. Investigate potential paths for the emergence of life on Earth and on Exoplanets
6. A community effort bringing together biologists, system biologists, programmers, machine-learning specialists, biochemists, power-computing engineers, doctors, data scientists, graphic designers, members of the public willing to share computing resources, etc.

## Overview and Details
[More information](https://julianspolymathexplorations.blogspot.com/2022/03/life123-systems-biology-modeling.html)

[Website](https://life123.science/)

## Components
* life_1D
* life_2D
* life_3D
* experiments

*Common modules:*

* chemicals
* heuristics
* html_log
* reactions
* SVG_helper
* visualization
* Vue2_lib

*Unit Testing (pytest):*
* tests

## How to Use
See the annotated examples in the [experiments](https://github.com/BrainAnnex/life123/tree/main/experiments/life_1D) folder

## How to Run
Copy the files from the repository to your local machine.

Install, if not already present on your machine, Python 3.7+

We test on Python 3.7/3.8 (3.6 *might* work - not tested - but not any earlier version, because of the use of Python f-strings.)


**QUICK-AND-EASY method**

We highly recommend using an IDE, such as PyCharm.  
PyCharm will auto-detect the `requirements.txt` file
and prompt you to create a virtual environment as specified.

Then:
1. edit the folder names in the top-level batch file `quick.bat`, based on your local folder (one-time operation)
2. just type `quick` in the *Terminal tab* at the bottom of PyCharm (not to be confused with the "Python Console" tab!)

That's it!  A new browser tab will open, and you can review and run the `experiments` notebooks from within JupyterLab!

We highly recommend JupyterLab over Jupyter Notebooks!

"JupyterLab is the next-generation user interface for Project Jupyter  
offering all the familiar building blocks of the classic Jupyter Notebook  
in a flexible and powerful user interface.  
JupyterLab will eventually replace the classic Jupyter Notebook."


## OTHER ways to run Life123 (for more advanced users)

**Set up the virtual (local) environment**

If you opt to handle setting up the virtual environment yourself, you'll need to use `pipenv` or your favorite tool.

All dependencies (such as NumPy and Jupyter notebooks) are specified in the file `requirements.txt`

**Using the virtual (local) environment**

To use the virtual environment’s packages/resources in isolation (i.e. without an IDE),
you need to “activate” it.  To activate the virtual environment:

*On Linux:*

    $ cd source /path_to_root_folder_where_the_files_are
    $ source venv/bin/activate
    (venv) $         

*On Windows 7, if using the Command Prompt:*

    D:    (or whichever drive you copied the files to)
    cd "\path_to_root_folder_where_the_files_are"
    EXAMPLE:  cd "\Docs\- MY CODE\BioSimulations\life123-Win7\"
    
    .\venv\Scripts\activate
    
    You will now see this prompt:
    (venv) DRIVE_LETTER:\path_to_root_folder_where_the_files_are>

*On Windows 7, if using the PowerShell:*

In order to use the PowerShell on Windows7 to run scripts,
one must first run it with admin privileges, and issue the command  
   `Set-ExecutionPolicy unrestricted` , and then say `Y` to the prompt  
    (disregard the complaints about "the setting is overridden by a policy defined at a more specific scope"!)

    D:    (or whichever drive you copied the files to)
    cd "\path_to_root_folder_where_the_files_are"
    EXAMPLE:  cd "\Docs\- MY CODE\BioSimulations\life123-Win7\"
    
    .\venv\Scripts\activate
    
    You will now see this prompt:
    (venv) PS DRIVE_LETTER:\path_to_root_folder_where_the_files_are>

In either case, notice how *your prompt is now prefixed with the name of your environment (venv, in our case)*.  
This is the indicator that venv is currently active, which means the python executable
will only use this environment’s packages and settings.

**Specifying the root path, and running Python scripts**

When using an IDE such as PyCharm, the IDE automatically adds the root of the Life123 files (the location
of the PyCharm project) to the value of the `sys.path` seen inside the execution of the Python files.

If you opt not to use an IDE, or if you're using JupyterLab (such as the ones provided in Life123's
`experiments` folder), an extra step is necessary.

IMPORTANT: all steps below are AFTER doing the steps described in the earlier section.

*On Windows 7, if using the Command Prompt:*

`set PYTHONPATH=.` will add the `path_to_Life123_root_folder` (the current directory) to
the `sys.path`.

You can verify that it got set, by issuing: `set PYTHONPATH`

*On Windows 7, if using the PowerShell:*

`$env:PYTHONPATH="."` will add the `path_to_Life123_root_folder` (the current directory) to
the `sys.path`.

You can verify that it got set, by issuing: `$env:PYTHONPATH`

---
Now, you can issue commands such as:

    python experiments/diagnostics.py            (this script will print out sys.path and some other values)
    python experiments/life_1D/diffusion/reach_equilibrium.py

Note that setting PYTHONPATH to a *dot* will NOT work for Jupyter Notebooks (see the next section.)

**Specifying the root path, and running JupyterLab**

IMPORTANT: all steps below are AFTER doing the steps described in the section about activating the virtual environment.

*On Windows 7, if using the Command Prompt:*

    set PYTHONPATH=\path_to_Life123_root_folder\
    EXAMPLE:  set PYTHONPATH=\Docs\- MY CODE\BioSimulations\life123-Win7\
    You can verify it, by issuing:  set PYTHONPATH

*On Windows 7, if using the PowerShell:*

    $env:PYTHONPATH="\path_to_Life123_root_folder\"
    EXAMPLE:  $env:PYTHONPATH="\Docs\- MY CODE\BioSimulations\life123-Win7\"
    You can verify it, by issuing:  $env:PYTHONPATH

Next, start JupyterLab:

    a) jupyter-lab
    OR
    b) jupyter notebook "path_and_name_of_your_desired_notebook"
        EXAMPLE: jupyter notebook "\Docs\- MY CODE\BioSimulations\life123-Win7\experiments\life_1D\diffusion\reach_equilibrium.ipynb"
    OR
    c) jupyter notebook --notebook-dir="path_and_name_of_your_desired_startup_folder"
        EXAMPLE: jupyter notebook --notebook-dir="\Docs\- MY CODE\BioSimulations\life123-Win7\experiments"
        (note: you will not be able to navigate to the parent of the startup folder!)  

Alternatively, the `quick.bat` file could be run,
after editing it to specify the name of the local folder and, optionally,
to change the requested Jupyter notebook startup folder.

To run it on Windows7 with the command prompt, issue the command: `quick`  
To run it on Windows7 with the command prompt, issue the command: `.\quick.bat`

---
A new browser tab should automatically open.

If you didn't specify the full name of a notebook when starting jupyter (scenario a, above),
navigate to the Jupyter notebook of interest.  
The notebooks that are distributed with Life123
are under the `experiments` top-level folder.

If you want to verify that the sys.path is correct, you can add an extra cell to a notebook, and
issue the commands:

    import sys
    sys.path

the result of running those commands should be a list that includes the `path_to_Life123_root_folder` that you specified.

Note: in case you neglected to set the `sys.path` when starting Jupyter notebook, you can also set it from within the notebook.
Add a new cell, and run the command: `sys.path.append('path_to_Life123_root_folder')` .  
Make sure to use double-slashes to represent backslashes in the string.  EXAMPLE:
`sys.path.append('D:\\Docs\\- MY CODE\\BioSimulations\\life123-Win7')`

**Ports:**  
Port 8888 is used by default; if you want a different one,
you can start jupyter notebook with an option such as:

    jupyter-lab --port 9999    <|MERGE_RESOLUTION|>--- conflicted
+++ resolved
@@ -1,8 +1,5 @@
-<<<<<<< HEAD
 ### VERSION 1.0-beta5
-=======
-### VERSION 1.0-beta4
->>>>>>> 93f08389
+
 
 
 # Life123
